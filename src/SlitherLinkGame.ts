import Cell from './Cell.js';
import CSSColor from './CSSColor.js';
import Line, { LineState } from './Line.js';
import SLNode from './SLNode.js';
import { cell_json, hex_dirs, make_stem_cell } from './types.js';

//  local constants for convenience
//@ts-ignore: TS6133: 'up_op' is declared but its value is never read.
const { up, rt, dn, up_op, lf, dn_op } = hex_dirs;


let invalidCount: number = -1;
class SlitherLinkGame {

    //  total number of possible states as 2 ^ (# of lines)
    //  a board 3 cells wide has 30 lines
    static numStates: bigint = -1n;

    //  compute 256 states per frame b/c the frame rate is fast enough that
    //  they're barely visible anyway
    static statesPerFrame: number = Math.pow(2, 8);
    static initialState: bigint = 869730877n;
    static startTime: DOMHighResTimeStamp;
    static stateProgress: number = 0;

    //  frame request id returned by requestAnimationFrame()
    //  used to schedule animation frames
    static frameRequest: number = 0;

    //  timeout id returned by setTimeout
    //  used to pause/resume simulation
    simTimeout: number = 0;

    //  records used for measuring performance of each sim sprint
    startTime: number = -1;
    startState: bigint = -1n;

    //  next state to calculate on resuming simulation
    static resumeState: bigint = -1n;

    //  server request on initial page load
    static progressRequest: Promise<Response> = fetch('/progress', {method: 'GET'});

    //  periodic logging parameters
    static logPeriod: number = 15 * 1000;   //  milliseconds between log messages
    static nextLog: DOMHighResTimeStamp = 0;

    //  states with at least 1 valid loop
    static validLoopStates: LineState[][] = [];

    // private canvas: HTMLCanvasElement;
    private readonly ctx: CanvasRenderingContext2D;

    //  line or cell below the mouse, if any
    private mouse: Line | null = null;

    //  size parameters
    //  distance (in cell count) from center to corner cell
    readonly radius: number = -1;
    //  distance (in cell count) from corner to corner
    readonly diameter: number = -1;
    //  total number of cells
    readonly cellCount: number = -1;
    //  total number of lines
    readonly lineCount: number = -1;
    //  total number of nodes
    readonly nodeCount: number = -1;

    //  container arrays
    board: Cell[][];
    cells: Cell[];
    private readonly lines: Line[];
    private nodes: SLNode[];

    /** construct SlitherLinkGame with a given board size
     *
     * @param r - "radius" of the board as distance (in cell count) from center to corner
     * @param canvas - canvas element on which the game will be drawn
     */
    constructor(r: number, canvas: HTMLCanvasElement) {

        const _3r = 3 * r;
        this.radius = r;
        this.diameter = 2 * r;
        this.cellCount = _3r * (r + 1) + 1;
        this.lineCount = _3r * (_3r + 5) + 6;
        this.nodeCount = 6 * r * (r + 2) + 6;

        this.cells = new Array(this.cellCount);
        this.lines = new Array(this.lineCount);
        this.nodes = new Array(this.nodeCount);

        //  populate a 2D array of cell references by axial coordinates
        this.board = new Array(this.diameter + 1);
        for(let q = 0; q < this.diameter + 1; q++) {
            this.board[q] = [];
        }

        //  define a number whose 32 binary digits will be used to encode the
        //  state of each line (30 lines total for span = 3)
        SlitherLinkGame.numStates = 2n ** BigInt(this.lineCount);

        //  define event listeners on canvas element
        canvas.addEventListener('mousemove', this.handleMouseMove.bind(this), false);
        canvas.addEventListener('click', this.handleClick.bind(this));
        canvas.addEventListener('auxclick', this.handleAuxClick.bind(this));
        canvas.addEventListener('contextmenu', this.handleContextMenu.bind(this));

        // this.canvas = canvas;
        let ctx: CanvasRenderingContext2D | null = canvas.getContext('2d');
        if(ctx === null) {
            throw new Error('unable to get canvas rendering context');
        }
        this.ctx = ctx;

        //  the total number of rows will be equal to the given width of the
        //  middle row
        this.generateRandom(r);

        //  draw the initial board
        this.draw(400, 300);
    }

    /** iterate through all possible combinations of line states (on/off) to
     *  identify valid solutions
     */
    async combinate(initialState?: bigint): Promise<void> {
        //  if this is the first time spinning up the sim, get progress/initial state from the server
        //  still give priority to the 'initialState' argument, if provided
        if(!initialState && SlitherLinkGame.resumeState === -1n) {
            let res = await SlitherLinkGame.progressRequest;
            try {
                SlitherLinkGame.resumeState = BigInt(await res.text());
            }
            catch(er) {
                console.error(er);
                console.error('unable to parse response from server progress request\nfalling back to \'initialState\'');
                SlitherLinkGame.resumeState = SlitherLinkGame.initialState;
            }
        }

        //  record/log starting time & initial state for this run
        SlitherLinkGame.startTime = performance.now();
        SlitherLinkGame.nextLog = SlitherLinkGame.startTime + SlitherLinkGame.logPeriod;
        SlitherLinkGame.initialState = initialState || SlitherLinkGame.resumeState;
        SlitherLinkGame.stateProgress = Number(1000n * (SlitherLinkGame.initialState + 1n) / SlitherLinkGame.numStates);

        const percent = (SlitherLinkGame.stateProgress / 10).toFixed(2);
        console.log(`starting simulation with state ${addCommas(SlitherLinkGame.initialState.toString())}\n${percent}% %cof ${(SlitherLinkGame.numStates.toString())}`, 'color: #888888');
        console.info('%csimulation will not stop itself\n%cclick on the canvas to pause/resume', 'color: #e0e0a0; background-color: #606040;', 'color: #888888; background-color: unset;');

        this.simTimeout = window.setTimeout(this.drawComboFrame.bind(this, this.lines, SlitherLinkGame.initialState), 0);
    }
    /** animate frames by setting each line state to the corresponding bit in
     *  'currentState'
     * @param lines
     * @param currentState
     */
    private drawComboFrame(lines: Line[], currentState: bigint) {

        //  un-set the timeout id in case this method does not run to completion (where a new ID will be assigned)
        this.simTimeout = 0;

        if(this.startTime < 0) {
            this.startTime = performance.now();
            this.startState = currentState;
        }

        const s: LineState[] = new Array(lines.length);
        let bitMask = 1n;
        for(let i = 0; i < s.length; i++) {
            s[i] = currentState & bitMask ? 1 : 0;
            bitMask <<= 1n;
        }
        const l: number[][] = lines.map(line => line.nodes.map(node => this.nodes.indexOf(node)));
        const n: number[][] = this.nodes.map(node => node.lines.map(line => lines.indexOf(line)));

        //  determining validity is a process of elimination
        //  for each state, 'v' must initially indicate valid
        //
        //  within the inner while loop, 'v' is a copy of the state 's' being evaluated
        //  if 's' is invalid, 'v' is reset to the empty array so the loop continues
        //  if 's' is valid, 'v' remains as a copy of 's' and the loop ends
        //  'v' is therefore guaranteed to be a valid state on loop exit (unless
        let v: LineState[] = [];

        const yieldSchedule = performance.now() + 50;
        while(performance.now() < yieldSchedule) {

            if(currentState === SlitherLinkGame.numStates - 1n) {
                SlitherLinkGame.resumeState = currentState;
                this.logProgress(currentState);
                this.logCurrentRun(currentState - this.startState, (performance.now() - this.startTime) / 1000)
                this.saveProgress(SlitherLinkGame.resumeState);
                console.log('%call states checked', 'color: #a0e0a0; background-color: #406040;');
                console.info(`${addCommas(SlitherLinkGame.validLoopStates.length.toString())} valid states counted`);
                this.setState(currentState, lines);
                this.draw(400, 300);
                return;
            }

            //  reset 'v' to empty array in case the previous iteration found a valid state
            v = [];

            //  can't use hiLine for this loop because it will always have a value equal to or greater than zero at the
            //  end of the loop
            while(!v.length) {

                //  count of filled lines
                let c: number = 0;
                for(let i = 0; i < s.length; i++) {
                    c += s[i];
                }

                //  the greater of the two invalid nodes' respective lowest-index lines
                //  if only one invalid node, then it's lowest-index line
                let hiLine: number = -1;
                //  find the first filled line in `l` and get all lines in the associated path
                let [pl, pn]: [number[], number[]] = this.compilePath(l, n, s);

                //  if this is a valid state, copy 's' into 'v', push to 'validLoopStates', and set 'hiLine' to 0
                //  otherwise, determine the next line to be incremented
                if(pn[0] === pn[pn.length - 1] && pl.length === c) {
                    v = s.slice();
                    SlitherLinkGame.validLoopStates.push(v.slice());
                    hiLine = 0;
                }
                else {
                    //  * check lowest-index line at both end nodes of the current path and nominate the greater of the
                    //    two as the possible next line to be incremented (if greater than currently nominated line)
                    //  * after each path is checked, perform another filled-line search starting with the line one
                    //    index position above the highest-index filled line found so far
                    //  * continue until all paths have been checked
                    while(pl[0] < l.length) {

                        //  * if pl forms a continuous loop and it contains every filled line, this is a valid state
                        //  * otherwise this is an invalid state but there may be higher-index lines on the board
                        //    - find the lowest-index line at the start and end nodes of the current path, pick the highest
                        //      among them, and assign to hiLine, if greater than current value, as the next to be advanced
                        //    - if any lines remain unchecked, start the next search with the next-higher line (tracked
                        //      separately from hiLine)

                        //  the only lines whose state change may produce a valid state are the ones at path's start/end
                        //  nodes, update hiLine to the greater of their respective lowest-index lines
                        const r = pn[0];
                        const e = pn[pn.length - 1];
                        const lr = [];  //  lines @ start node
                        const le = [];  //  lines @ end node
                        for(let i = 0; i < 3; i++) {
                            if(n[r][i] >= 0) {
                                lr[lr.length] = n[r][i];
                            }
                            if(n[e][i] >= 0) {
                                le[le.length] = n[e][i];
                            }
                        }
                        const [rLo, eLo] = [
                            lr.length === 3 ? Math.min(lr[0], lr[1], lr[2]) : Math.min(lr[0], lr[1]),
                            le.length === 3 ? Math.min(le[0], le[1], le[2]) : Math.min(le[0], le[1])
                        ];      //  lowest-index line at start & end nodes, respectively
                        if(rLo > eLo) {
                            if(rLo > hiLine) {
                                hiLine = rLo;
                            }
                        }
                        else if(eLo > hiLine) {
                            hiLine = eLo;
                        }

                        //  record the highest index in p, then check for any higher-index filled lines and repeat
                        let m = pl[0];
                        for(let i = 1; i < pl.length; i++) {
                            if(pl[i] > m) {
                                //  don't assign this to hiLine directly as incrementing a line in the middle of a path
                                //  will never result in a valid state
                                m = pl[i];
                            }
                        }
                        //  check for other filled lines, starting with the next-highest index line
                        //  any lines returned are guaranteed to not be part of the path p or its adjacent lines,
                        //  nor any of the same from prior iterations
                        [pl, pn] = this.compilePath(l, n, s, m + 1);
                    }
                }

                //  if hiLine has not been set, set it to zero for the state increment loops below
                if(hiLine < 0) {
                    hiLine = 0;
                }

                //  record high bit to check "overflow" condition after 's' loops
                let overflow = s[s.length - 1];

                //  advance 's' and 'currentState' to the next (potentially) valid state
                //  skip any states in which a currently invalid node would remain invalid
                //  if all nodes are valid, just advance the lowest-index line's state
                let i = 0;
                for(; i < hiLine; i++) {
                    s[i] = 0;
                }
                for(; i < s.length; i++) {
                    if(s[i] === 0) {
                        s[i] = 1;
                        break;
                    }
                    s[i] = 0;
                }
                //  advance 'currentState' accordingly
                const shift = BigInt(hiLine);
                currentState += ((currentState >> shift) + 1n) << shift;

                //  if the high bit changes from 1 to 0, the final state has been reached
                if(s[s.length - 1] === 0 && overflow === 1) {
                    //  set s to the final state
                    i = 0;
                    for(; i < s.length; i++) {
                        s[i] = 1;
                    }

                    //  set local 'currentState' and update Line states accordingly
                    currentState = SlitherLinkGame.numStates - 1n;

                    //  ensure that the outer while loop continues to trigger final-state condition at top
                    v = s.slice();
                    break;
                }
            }
        }

        //  express current/next states as integers
        currentState = 0n;
        let nextState = 0n;
        for(let i = s.length - 1; i >= 0; i--) {
            currentState = (currentState << 1n) + BigInt(v[i]);
            nextState = (nextState << 1n) + BigInt(s[i]);
        }
        if(SlitherLinkGame.validLoopStates[SlitherLinkGame.validLoopStates.length - 1] === v) {
            console.log(`valid state ${addCommas(currentState.toString())}`);
        }

        //  state must be set to change what gets animated by draw()
        this.setState(currentState, lines);

        //  update the live progress locally and on the server
        //  use 'nextState' so that console messages and saved progress reflect known invalid states
        SlitherLinkGame.resumeState = nextState;
        const currentTime = performance.now();
        if(currentTime > SlitherLinkGame.nextLog) {
            this.logProgress(nextState, currentTime);
            this.logCurrentRun(nextState - this.startState, (currentTime - this.startTime) / 1000, invalidCount || undefined);
            this.startTime = -1;
            this.startState = -1n;
            invalidCount = 0;
            this.saveProgress(nextState);
        }

        //  if the most recent frame has been drawn to the canvas, request the next frame
        if(!SlitherLinkGame.frameRequest) {
            SlitherLinkGame.frameRequest = window.requestAnimationFrame(this.draw.bind(this, 400, 300));
        }

        //  schedule another run on the window's execution queue
        //  if a 'click' event is pending/queued, this will be cleared before it is invoked
        this.simTimeout = window.setTimeout(this.drawComboFrame.bind(this, lines, nextState));
    }

    /** get the entire path to which a given (filled) line belongs -- includes
     * all associated lines and nodes, in order
     *
     * @param l - array of lines as indices of start & end nodes
     * @param n - array of nodes as indices of intersecting lines
     * @param s - array of states of lines at corresponding positions in `l`
     * @param start - index of the line where the search for a path will begin
     *
     * @return two nested arrays -- the first of lines, the second of nodes
     *  if no filled lines present at or after `start`, nodes array will be
     *      empty and lines will have single number `l.length`
     *  else if a filled line is found at or after `start`, all lines and nodes in path
     *      - if the path forms a complete loop, then the start and end node will be the same
     *
     * @private
     */
    private compilePath(l: number[][], n: number[][], s: number[], start: number = 0): [number[], number[]] {

        //  if 'start' is not a filled line, find the first filled line after it
        if(!s[start]) {
            let i: number = start;
            for(; i < l.length; i++) {
                if(s[i]) {
                    start = i;
                    break;
                }
            }
        }
        //  if no filled lines at or after 'start', return l.length
        if(!s[start]) {
            return [[l.length], []];
        }

        //  first get lines in path walking in "reverse" from 'start'
        let [lrw, nrw]: [number[], number[]] = this.walkPath(l, n, s, start, l[start][0]);

        //  initialize empty path arrays
        //  values depend on result of reverse walk
        let pl: number[] = [];
        let pn: number[] = [];

        if(nrw[nrw.length - 1] === l[start][1]) {
            //  if reverse walk confirmed a closed loop: reverse & copy into
            //  path arrays, prepend with 'start' line & node, and return
            pl[0] = start;
            pn[0] = l[start][0];
            for(let i = lrw.length - 1; i >= 0; i--) {
                pl[pl.length] = lrw[i];
                pn[pn.length] = nrw[i + 1];
            }
            pn[pn.length] = nrw[0]; //  count of nodes always count of lines + 1
            return [pl, pn];
        }

        //  reverse walk reached an invalid node: reverse & copy into path
        //  arrays, insert 'start' line, and append results of forward walk
        for(let i = lrw.length - 1; i >= 0; i--) {
            pl[pl.length] = lrw[i];
            pn[pn.length] = nrw[i + 1];
        }
        pn[pn.length] = nrw[0];     //  node count always line count + 1
        pl[pl.length] = start;      //  'start' not included in walkPath() results

        //  also walk path in forward direction
        let [lfw, nfw]: [number[], number[]] = this.walkPath(l, n, s, start, l[start][1]);
        for(let i = 0; i < lfw.length; i++) {
            pl[pl.length] = lfw[i];
            pn[pn.length] = nfw[i];
        }
        pn[pn.length] = nfw[nfw.length - 1];    //  node count always line count + 1

        return [pl, pn];
    }

    /** walk the path containing `line` in the direction indicated and record
     * all associated lines and nodes, in order
     *
     * @param l - array of all lines
     * @param n - array of all nodes
     * @param s - array of line states corresponding to lines in `l`
     * @param line - the line at which to start walking
     * @param e - the "end" node of `line` indicating which direction to walk (toward `e`)
     *
     * @return nested arrays of all lines and nodes, including `e` but not `line`
     *      if no path exists in the given direction beyond 'line', the returned nodes array will contain a single node,
     *      the given "end" node `e`, and the returned lines array will be empty
     *      a closed loop is confirmed if the final node in the nodes array is the same node as the one opposing the
     *      "end" node 'e' of 'line', i.e. its "start" node
     *
     * @private
     */
    private walkPath(l: number[][], n: number[][], s: number[], line: number, e: number): [number[], number[]] {

        //  initialize variables used to walk path
        //  note that r, c, and e are added to the path arrays manually,
        //  not in the loop -- this means that using the same loop
        //  structure for the forward walk will not add duplicate references
        let c: number = line;           //  index of current line in sequence
        let x: number = -1;             //  index of nEXt line in sequence (initialized to 'start')
        let pl: number[] = [];          //  all lines in forward walk
        let pn: number[] = [e];         //  all nodes in forward walk
        let r: number;                  //  index of "stARt" node of current line (in direction of path)
        if(e === l[line][0]) {
            r = l[line][1];
        }
        else {
            r = l[line][0];
        }
        const startNode: number = r;    //  persistent copy of 'r'

        //  walk path until an invalid node is reached or a closed loop is confirmed
        while(e !== startNode) {
            //  get the index of this line to determine the opposing lines
            let i: number = 0;
            for(; i < n[e].length; i++) {
                if(n[e][i] === c) {
                    break;
                }
            }
            const [i_1, i_2]: [number, number] = [(i + 1) % 3, (i + 2) % 3];

            //  get the index of the "next" line
            //  reverse walk is complete if current end node is invalid
            if(s[n[e][i_1]] === s[n[e][i_2]]) {
                break;
            }
            else if(s[n[e][i_1]] === 1) {
                x = n[e][i_1];
            }
            else if(s[n[e][i_2]] === 1) {
                x = n[e][i_2];
            }
            else {
                break;
            }
            pl[pl.length] = x;

            //  find the new end node
            r = e;
            c = x;
            if(l[c][0] === r) {
                e = l[c][1];
            }
            else {
                e = l[c][0];
            }
            pn[pn.length] = e;
        }

        return [pl, pn];
    }

    /** check if the current game state is a valid solution
     *  this is determined by three criteria:
     *  1. every filled line on the board is part of a single, continuous loop
     *      a. multiple loops => invalid
     *      b. any "dangling" lines => invalid
     *  2. every cell's count requirement is satisfied
     *  3. every cell must contribute at least 1 edge to the solution
     *      a. consider including rejected as "contributing" edges, i.e.
     *      every cell must have at least one edge that is either a
     *      confirmed line or proven blank
     */
    checkWin(): boolean {

        //  find the first line that is "on"
        let filledLines: Line[] = this.lines.filter(line => line.state === LineState.LINE);

        //  if no lines are filled in yet, the game has not been solved
        if(filledLines.length === 0) {
            return false;
        }

        //  follow the path until it returns to its start point or ends
        //  count the number of lines traversed for comparison to filledLines.length
        const start = filledLines[0];
        let currentLine: Line = start;
        let currentNode: SLNode = currentLine.start;
        let lineCount: number = 1;
        do {
            if(currentNode === currentLine.nodes[0]) {
                currentNode = currentLine.nodes[1];
            }
            else {
                currentNode = currentLine.nodes[0];
            }

            //  verify that exactly two filled lines meet at the current node
            let ind = currentNode.lines.indexOf(currentLine);
            const [left, right] = [currentNode.lines[(ind + 1) % 3], currentNode.lines[(ind + 2) % 3]];
            //  if either line is undefined (e.g. along the perimeter), only check the one that is defined
            //  if not filled, the path ends => win condition fails
            if(!left || !right) {
                const next = left ? left : right;
                if(next.state !== LineState.LINE) {
                    return false;
                }
                currentLine = next;
            }
            //  if both opposing lines have the same state, win condition fails regardless of what that state is
            //  else if exactly one opposing line has state LINE, it is the next line in the path
            //  else the path ends -> win condition fails
            else if(left.state === right.state) {
                return false;
            }
            else if(left.state === LineState.LINE) {
                currentLine = left;
            }
            else if(right.state === LineState.LINE) {
                currentLine = right;
            }
            else {
                return false
            }
            lineCount++;

        } while(currentLine !== start);

        //  if some filled lines were not traversed, win condition fails
        if(lineCount < filledLines.length) {
            return false;
        }

        //  confirm that every cell on the board "contributes" to the solution
        for(let i = 0; i < this.cells.length; i++) {
            let contrib = false;
            for(let k = 0; k < this.cells[i].lines.length; k++) {
                //  a given cell "contributes" if at least one of its lines are part of the solution
                if(this.cells[i].lines[k].state !== LineState.INDET) {
                    contrib = true;
                    break;
                }
            }
            if(!contrib) {
                return false;
            }
        }

        return true;
    }

    private generateRandom(radius: number) {

        //  get axial (q, r) coordinates from json tree coordinates (stem, branch)
        function tree_to_axial(i: number, j: number): [number, number] {
            const ind = j < 0 ? 0 : 1;

            const comp = [i, i + Math.abs(j)];
            return [
                comp[ind],
                comp[1 - ind]
            ];
        }
        //  get raw tree coordinates (stem, branch) from axial coordinates
        //@ts-ignore: TS6133: 'axial_to_tree' is declared but its value is never read.
        function axial_to_tree(q: number, r: number) {
            const ind = q < r ? 0 : 1;
            const a = [q, r];
            return [
                a[ind],
                a[1 - ind] - a[ind]
            ];
        }

        const span = this.diameter + 1;
        const board = this.board;

        //  get neighbors of the cell at [q, r], arranged in order corresponding to shared line positions
        function get_neighbors_of(q: number, r: number): (Cell | null)[] {
            //  validate the given axial coordinates
            if(q < 0 || q > span - 1) {
                console.error(`q = ${q} is outside of valid range (0, ${span - 1})`);
                throw new RangeError('out-of-range axial coordinate q');
            }
            if(r < 0 || r > span - 1) {
                console.error(`r = ${r} is outside of valid range (0, ${span - 1})`);
                throw new RangeError('out-of-range axial coordinate r');
            }
            if(Math.abs(r - q) > radius) {
                console.error(`[q, r] = [${q}, ${r}] fails limiting condition ==> abs(${r} - ${q}) > (${radius})`);
                throw new RangeError('invalid axial coordinates q, r');
            }
            const v = Cell.vectors;
            let neighbors: (Cell | null)[] = [];
            for(let i = 0; i < v.length; i ++) {
                const col = board[q + v[i][0]];
                if(!col) {
                    neighbors[i] = null;
                }
                else {
                    neighbors[i] = col[r + v[i][1]] || null;
                }
            }
            return neighbors;
        }

        //  get a raw structure of (mostly) unlinked lines/cells
        const root: cell_json = make_stem_cell(span);

        //  get the raw cell at grid position [i, j]
        //  i gives the stem position, j gives the branch position (both are zero-indexed)
        function get_cell_json_at(i: number, j: number): cell_json {
            if((i + j) >= span || j > (span - 1) / 2) {
                throw new Error(`invalid tree position [${i}, ${j}] for grid of span ${span}`);
            }
            let cell: cell_json = root;
            while(i > 0) {
                const temp = cell.cells[rt];
                if(!temp) {
                    console.debug('undefined child stem cell of %o', cell);
                    throw new TypeError('undefined cell reference');
                }
                cell = temp;
                i--;
            }
            const dir = j >= 0 ? up : dn;
            j = Math.abs(j);
            while(j > 0) {
                const temp = cell.cells[dir];
                if(!temp) {
                    console.debug('undefined child branch cell of %o', cell);
                    throw new TypeError('undefined cell reference');
                }
                cell = temp;
                j--;
            }
            return cell;
        }

        const dx = Cell.DX * 2;
        const dy = Cell.DY * 3;
        const sides = [0, -1, 1];
        let [cellInd, lineInd, nodeInd] = [0, 0, 0];
        for(let i = 0; i < span; i++) {
            //  create the stem cell (j = 0), then the lower branch (j < 0), then the upper branch (j > 0)
            for(let s = 0; s < sides.length; s++) {
                for(let j = sides[s]; Math.abs(j) < (span + 1) / 2 && Math.abs(j) + i < span; j += sides[s]) {
                    const [q, r] = tree_to_axial(i, j);
                    const json = get_cell_json_at(i, j);
                    //  x, y relative to root cell
                    const [x0, y0] = [
                        (i + Math.abs(j) / 2) * dx,
                        (-j * dy)
                    ];

                    const nodeRefs: (SLNode | null)[] = [null, null, null, null, null, null];
                    const lineRefs: (Line | null)[] = [null, null, null, null, null, null];

                    const neighbors = get_neighbors_of(q, r);
                    const [dl, lf, ul] = [neighbors[3], neighbors[4], neighbors[5]];
                    //  check for left neighbor & copy refs
                    if(lf) {
                        nodeRefs[4] = lf.nodes[2];
                        nodeRefs[5] = lf.nodes[1];
                        lineRefs[4] = lf.lines[1];
                    }
                    //  check for upper left neighbor & copy refs
                    //  if refs copied from lf, don't overwrite them
                    if(ul) {
                        nodeRefs[0] = ul.nodes[2];
                        nodeRefs[5] = nodeRefs[5] || ul.nodes[3];   //  nodeRefs[5] will be null if not copied from lf
                        lineRefs[5] = ul.lines[2];
                    }
                    //  check for lower left neighbor & copy refs
                    //  if refs copied from lf, don't overwrite them
                    if(dl) {
                        nodeRefs[3] = dl.nodes[1];
                        nodeRefs[4] = nodeRefs[4] || dl.nodes[0];   //  nodeRefs[4] will be null if not copied from lf
                        lineRefs[3] = dl.lines[0];
                    }

                    const cell = new Cell(x0, y0, json, lineRefs, nodeRefs);
                    this.addCell(cell, cellInd++);
                    for(let n = 0; n < cell.nodes.length; n++) {
                        const node = cell.nodes[n];
                        if(node !== null) {
                            this.addNode(node, nodeInd++);
                        }
                    }
                    for(let l = 0; l < cell.ownLines.length; l++) {
                        const line = cell.ownLines[l];
                        if(line !== null) {
                            this.addLine(line, lineInd++);
                        }
                    }
                    board[q][r] = cell;

                    //  need to manually break this loop on the middle row (j = s = 0)
                    if(s === 0) {
                        break;
                    }
                }
            }
        }
        this.nodes = this.nodes.filter(n => n);
    }
    addCell(cell: Cell, i: number): void {
        if(!this.cells.includes(cell)) {
            this.cells[i] = cell;
        }
    }
    addLine(line: Line, i: number): void {
        if(!this.lines.includes(line)) {
            this.lines[i] = line;
        }
    }
    addNode(node: SLNode, i: number): void {
        if(!this.nodes.includes(node)) {
            this.nodes[i] = node;
        }
    }

    handleMouseMove(ev: MouseEvent): void {

        //  ts type narrowing to use offsetTop/Left properties
        if(!(ev.target instanceof HTMLElement)) {
            throw new Error(`unrecognized event target: ${ev.target}`);
        }

        //  this only works because we know the canvas's offset parent is the
        //  document body
        //  climbing the offsetParent hierarchy in typescript is a chore because
        //  offsetParent is a property of HTMLElement but its type is Element
        let x: number = ev.clientX - ev.target.offsetLeft - window.scrollX;
        let y: number = ev.clientY - ev.target.offsetTop - window.scrollY;

        this.ctx.translate(400, 300);
        this.ctx.translate(-this.radius * Cell.DX * 2, 0);

        //  set the drawing context's stroke wide for checking mouse position
        this.ctx.lineWidth = 5;

        //  apply current transform to mouse coords (i.e. convert mouse
        //  coords to ctx coords)
        const t = this.ctx.getTransform();
        const [xm, ym] = [(ev.offsetX - t.e) / t.a, (ev.offsetY - t.f) / t.d];

        //  check if the mouse is over a line
        this.mouse = null;
        for(let i = 0; i < this.lines.length; i++) {
            let bb = this.lines[i].bb;
            if(xm >= bb[0][0] && xm <= bb[0][1] && ym >= bb[1][0] && ym <= bb[1][1]) {
                if(this.ctx.isPointInStroke(this.lines[i].path, x, y)) {
                    this.mouse = this.lines[i];
                    break;
                }
            }
        }

        this.ctx.resetTransform();

        //  redraw the board
        //  it's probably a good idea to rework this process so that just the
        //  region surrounding cells that change are re-drawn (instead of the
        //  entire canvas)
        this.draw(400, 300);
    }
    //  manually save the current state on alt-click, otherwise pause/resume the simulation
    handleClick(ev: MouseEvent): void {

        //  if the mouse is over a line, set the line's state and/or assertion
        //
        //  middle click always de-asserts a line
        //
        //  right click fills and left click empties, unless the line
        //  already has that state, in which case it is de-asserted
        if(this.mouse) {
            //  if this click causes a line to be unset, no DOF updates are
            //  necessary
            //  otherwise, update DOF of both of the line's nodes
            //  0 => no update needed
            //  1 => redraw needed but not DOF
            //  2 => redraw & DOF update needed
            let update: number = 0;
            if(!this.mouse.asserted) {
                if(ev.button === 2) {
                    this.mouse.empty()
                    update = 2;
                }
                else if(ev.button === 0) {
                    this.mouse.fill()
                    update = 2;
                }
            }
            else if(ev.button === 1 || (ev.button && !this.mouse.state) || (this.mouse.state && !ev.button)) {
                if(this.mouse.unset()) {
                    update = 1;
                }
            }
            else {
                this.mouse.toggle();
                update = 2;
            }
            if(update > 0) {
                //  update DOF before draw so all resultant assertions are
                //  reflected
                if(update > 1) {
                    //  update DOF
                    this.mouse.nodes[0].updateDoF();
                    this.mouse.nodes[1].updateDoF();
                }
                this.draw(400, 300);
            }
        }
    }
    handleAuxClick(ev: MouseEvent): void {
        ev.preventDefault();
        this.handleClick(ev);
    }
    handleContextMenu(ev: MouseEvent): void {
        ev.preventDefault();
    }

    //  pause the simulation if it is currently running, otherwise resume it
    toggleSimulation(): void {
        if(this.simTimeout) {
            this.pauseSimulation();
        }
        else {
            this.resumeSimulation();
        }
    }
    //  pause the simulation if it is currently running
    pauseSimulation(): void {
        if(!this.simTimeout) {
            return;
        }

        window.clearTimeout(this.simTimeout);
        this.simTimeout = 0;
        let progress: number = Number(1000n * SlitherLinkGame.resumeState / SlitherLinkGame.numStates);
        let percent = `${(Number(progress) / 10).toFixed(2)}%`;
        console.log(`paused after ${addCommas(SlitherLinkGame.resumeState.toString())} states (${percent})`);
        console.info(`%cnext state to compute is ${addCommas(SlitherLinkGame.resumeState.toString())} `, 'color: #888888;');
    }
    //  start/resume the simulation if it is currently paused
    resumeSimulation(): void {
        if(this.simTimeout) {
            return;
        }
        this.combinate();
    }

    draw(x0: number, y0: number): void {

        SlitherLinkGame.frameRequest = 0;

        //  declare a local variable for the drawing context since its used
        //  so often
        let ctx: CanvasRenderingContext2D = this.ctx;
        ctx.resetTransform();
        ctx.clearRect(0, 0, 800, 600);

        //  set the given origin as the center of the board
        ctx.translate(x0, y0);

        //  shift the context to center the hex grid
        ctx.translate(-this.radius * Cell.DX * 2, 0);

        //  set line style for drawing cell outlines
        ctx.strokeStyle = CSSColor.black;
        ctx.lineWidth = 1;

        //  set font size & alignment so that cell numbers align correctly
        ctx.font = `24px sans-serif`;
        ctx.textAlign = 'center';
        ctx.textBaseline = 'middle';
        ctx.fillStyle = CSSColor.black;

        //  print each cell's count, if defined
        ctx.save();
        for(let i = 0; i < this.cells.length; ++i) {
            const count = this.cells[i].count;
            if(count !== null) {
                //  not sure why but characters look just a hair too high when drawn
                //  at cell.y, so adding 1 to lower them
                ctx.fillText(count.toString(), this.cells[i].x, this.cells[i].y + 1, Cell.RADIUS);
            }
        }
        ctx.restore();

        //  draw each line, accounting for its state and mouse presence
        ctx.save();
        ctx.lineWidth = Line.WIDTH;
        const dash = [Cell.RADIUS / 7];
        for(let i = 0; i < this.lines.length; i++) {
            if(!this.lines[i].asserted) {
                ctx.strokeStyle = CSSColor.gray;
                ctx.setLineDash(dash);
            }
            else {
                if(this.lines[i].state === LineState.LINE) {
                    ctx.strokeStyle = CSSColor.black;
                }
                else {
                    ctx.strokeStyle = CSSColor.lightgray;
                }
                ctx.setLineDash([]);
            }
            ctx.stroke(this.lines[i].path);
        }
        ctx.restore();

        //  if the mouse is above a line, draw it wider
        if(this.mouse) {
            ctx.save();

            //  highlight the line below the mouse
            ctx.lineWidth = Line.HOVER_WIDTH;
            ctx.lineCap = 'round';
            if(this.mouse.state === LineState.LINE) {
                ctx.strokeStyle = CSSColor.black;
            }
            else {
                ctx.strokeStyle = CSSColor.lightgray;
            }
            ctx.stroke(this.mouse.path);
            ctx.restore();
        }

        //  draw nodes
        ctx.save();
        ctx.fillStyle = CSSColor.dimgray;
        for(let i = 0; i < this.nodes.length; i++) {
<<<<<<< HEAD
=======
            if(this.nodes[i].isValid()) {
                ctx.fillStyle = CSSColor.green;
            }
            else {
                ctx.fillStyle = CSSColor.red;
            }
>>>>>>> 41951be7
            ctx.fill(this.nodes[i].path);
        }
        ctx.restore();

        //  reset the transform
        ctx.resetTransform();
    }

    /** log big-picture progress */
    logProgress(statesChecked: bigint, currentTime: DOMHighResTimeStamp = performance.now()): void {
        SlitherLinkGame.stateProgress = Number(1000n * (statesChecked + 1n) / SlitherLinkGame.numStates);

        const percent = (SlitherLinkGame.stateProgress / 10).toFixed(2);
        console.log(`${addCommas(statesChecked.toString())} states checked\n${percent}% %cof ${addCommas(SlitherLinkGame.numStates.toString())} states`, 'color: #888888;');
        SlitherLinkGame.nextLog = currentTime + SlitherLinkGame.logPeriod;
    }
    /** log stats of current simulation run (since started/resumed) */
    logCurrentRun(elapsedStates: bigint, elapsedTime: DOMHighResTimeStamp = (performance.now() - this.startTime) / 1000, invalids?: number): void {
        const avg = Number(elapsedStates) / elapsedTime;   //  convert ms to seconds (cast BigInts back to Numbers to preserve sigfigs that would otherwise be lost to rounding)
        console.info(`current run: ${addCommas(avg.toFixed(1))} states/s\n%c${addCommas(elapsedStates.toString())} states in ${addCommas((elapsedTime).toFixed(3))}s`, 'color: #888888;');
        if(invalids !== undefined) {
            console.debug(`%cskipped checking ${addCommas(invalids.toString())} invalid states`, 'color: #888888');
        }
    }
    /** save current progress to server */
    async saveProgress(currentState: bigint = SlitherLinkGame.resumeState): Promise<boolean> {
        //  POST current state to server
        const req = fetch('progress', {
            method: 'POST',
            body: JSON.stringify({progress: currentState.toString()}),
            headers: {
                'Content-Type': 'application/json',
                Accept: '*'
            }
        });
        const res = await req;

        //  return true if request was successful
        if(res && res.status === 200) {
            console.log('%cprogress saved to server', 'color: #a0e0a0; background-color: #406040;');
            console.info(`%c${currentState} of ${SlitherLinkGame.numStates} states`, 'color: #888888; background-color: unset;');
            return true;
        }

        //  log the request failure & return false
        if(!res) {
            console.error(`no response received from server\nverify that progress was written`);
        }
        else if(res.status !== 200) {
            console.warn(`unexpected status code received from server: ${res.status} - ${res.statusText}\n`);
        }
        console.warn(`verify that progress was written to file (currently ${currentState} of ${SlitherLinkGame.resumeState} states)`);

        return false;
    }

    /** Accepts an optional lines argument to expedite in the case where lines
     *  are accessible in the calling context
     */
    setState(state: bigint | LineState[], lines?: Line[]): void {
        if(lines === undefined) {
            lines = this.lines;
        }

        if(Array.isArray(state)) {
            for(let i = 0; i < lines.length; i++) {
                lines[i].state = state[i];
            }
            return;
        }

        //  set each line's state based on corresponding bit in 'state'
        let lineMask = 1n;
        for(let i = 0; i < lines.length; i++) {
            lines[i].state = (state & lineMask) ? LineState.LINE : LineState.INDET;
            lineMask <<= 1n;
        }
    }
}
function addCommas(num: string): string {
    let d = 0;
    for(; d < num.length; d++) {
        if(num[d] === '.') {
            break;
        }
    }
    let str = num;
    for(let i = d - 3; i >= 0; i -= 3) {
        str = str.slice(0, i) + ',' + str.slice(i);
    }
    return str;
}

export default SlitherLinkGame;<|MERGE_RESOLUTION|>--- conflicted
+++ resolved
@@ -988,15 +988,12 @@
         ctx.save();
         ctx.fillStyle = CSSColor.dimgray;
         for(let i = 0; i < this.nodes.length; i++) {
-<<<<<<< HEAD
-=======
             if(this.nodes[i].isValid()) {
                 ctx.fillStyle = CSSColor.green;
             }
             else {
                 ctx.fillStyle = CSSColor.red;
             }
->>>>>>> 41951be7
             ctx.fill(this.nodes[i].path);
         }
         ctx.restore();
