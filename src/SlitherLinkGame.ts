--- conflicted
+++ resolved
@@ -1,14 +1,10 @@
 import Cell from './Cell.js';
 import CSSColor from './CSSColor.js';
-import Line, { LineState } from './Line.js';
+import Line  from './Line.js';
 import SLNode from './SLNode.js';
 import { board_json, make_board } from './types.js';
 
 class SlitherLinkGame {
-
-    //  frame request id returned by requestAnimationFrame()
-    //  used to schedule animation frames
-    static frameRequest: number = 0;
 
     // private canvas: HTMLCanvasElement;
     private readonly ctx: CanvasRenderingContext2D;
@@ -71,7 +67,7 @@
         this.nodeCount = 6 * r * (r + 2) + 6;
 
         //  define event listeners on canvas element
-        // canvas.addEventListener('mousemove', this.handleMouseMove.bind(this), false);
+        canvas.addEventListener('mousemove', this.handleMouseMove.bind(this), false);
         canvas.addEventListener('click', this.handleClick.bind(this));
         canvas.addEventListener('auxclick', this.handleAuxClick.bind(this));
         canvas.addEventListener('contextmenu', this.handleContextMenu.bind(this));
@@ -363,7 +359,6 @@
         let y: number = ev.clientY - ev.target.offsetTop - window.scrollY;
 
         this.ctx.translate(400, 300);
-        this.ctx.translate(-this.radius * Cell.DX * 2, 0);
 
         //  set the drawing context's stroke wide for checking mouse position
         this.ctx.lineWidth = 5;
@@ -451,8 +446,6 @@
 
     draw(x0: number, y0: number): void {
 
-        SlitherLinkGame.frameRequest = 0;
-
         //  declare a local variable for the drawing context since its used
         //  so often
         let ctx: CanvasRenderingContext2D = this.ctx;
@@ -523,7 +516,6 @@
             ctx.restore();
         }
 
-<<<<<<< HEAD
         //  draw nodes
         ctx.save();
         ctx.fillStyle = CSSColor.dimgray;
@@ -537,47 +529,10 @@
             ctx.fill(this.nodes[i].path);
         }
         ctx.restore();
-=======
-        // //  mark each node as valid or invalid
-        // ctx.save();
-        // for(let i = 0; i < this.nodes.length; i++) {
-        //     if(this.nodes[i].isValid()) {
-        //         ctx.fillStyle = CSSColor.green;
-        //     }
-        //     else {
-        //         ctx.fillStyle = CSSColor.red;
-        //     }
-        //     ctx.fill(this.nodes[i].path);
-        // }
-        // ctx.restore();
->>>>>>> 08bdcca7
 
         //  reset the transform
         ctx.resetTransform();
     }
-
-    /** Accepts an optional lines argument to expedite in the case where lines
-     *  are accessible in the calling context
-     */
-    setState(state: bigint | LineState[], lines?: Line[]): void {
-        if(lines === undefined) {
-            lines = this.lines;
-        }
-
-        if(Array.isArray(state)) {
-            for(let i = 0; i < lines.length; i++) {
-                lines[i].filled = !!state[i];
-            }
-            return;
-        }
-
-        //  set each line's state based on corresponding bit in 'state'
-        let lineMask = 1n;
-        for(let i = 0; i < lines.length; i++) {
-            lines[i].filled = !!(state & lineMask);
-            lineMask <<= 1n;
-        }
-    }
 }
 
 export default SlitherLinkGame;